import os
import pickle

import numpy as np
import torch
import torch.optim as optim
from torch.autograd import Variable

from memory import ReplayMemory
from exploration import ActionNoisePolicy, ParamNoisePolicy


use_cuda = torch.cuda.is_available()
FloatTensor = torch.cuda.FloatTensor if use_cuda else torch.FloatTensor
Tensor = FloatTensor


class DDPG:
    def __init__(self, env, actor_model, critic_model, memory=10000, batch_size=64, gamma=0.99, 
                 tau=0.001, actor_lr=1e-4, critic_lr=1e-3, critic_decay=1e-2, ou_theta=0.15,
                 ou_sigma=0.2, render=None, evaluate=None, save_path=None, save_every=10,
<<<<<<< HEAD
                 render_every=10, num_trainings=100):
=======
                 render_every=10, train_per_step=True, exploration_type='action',
                 param_noise_bs=32):
>>>>>>> e5ae281e
        self.env = env
        self.actor = actor_model
        self.actor_target = actor_model.clone()
        self.critic = critic_model
        self.critic_target = critic_model.clone()
        if use_cuda:
            for net in [self.actor, self.actor_target, self.critic, self.critic_target]:
                net.cuda()
        self.memory = ReplayMemory(memory)
        self.batch_size = batch_size
        self.gamma = gamma
        self.tau = tau
        if exploration_type == 'action':
            self.exploration = ActionNoisePolicy(self.actor, env, ou_theta, ou_sigma)
        else:
            self.exploration = ParamNoisePolicy(self.actor, param_noise_bs, self.memory)
        self.optim_critic = optim.Adam(self.critic.parameters(), lr=critic_lr,
                                       weight_decay=critic_decay)
        self.optim_actor = optim.Adam(self.actor.parameters(), lr=actor_lr)
        self.render = render
        self.render_every = render_every
        self.evaluate = evaluate
        self.save_path = save_path
        self.save_every = save_every
        self.num_trainings = num_trainings
        # state
        self.overall_step = 0
        self.overall_episode_number = 0
        self.running_reward = None
        self.reward_sums = []
        self.eval_reward_sums = []
        self.losses = []

    def update(self, target, source):
        zipped = zip(target.parameters(), source.parameters())
        for target_param, source_param in zipped:
            updated_param = target_param.data * (1 - self.tau) + \
                source_param.data * self.tau
            target_param.data.copy_(updated_param)

    def train_models(self):
        if len(self.memory) < self.batch_size:
            return None, None
        mini_batch = self.memory.sample_batch(self.batch_size)
        critic_loss = self.train_critic(mini_batch)
        actor_loss = self.train_actor(mini_batch)
        self.update(self.actor_target, self.actor)
        self.update(self.critic_target, self.critic)
        return critic_loss.data[0], actor_loss.data[0]

    def mse(self, inputs, targets):
        return torch.mean((inputs - targets)**2)

    def train_critic(self, batch):
        # forward pass
        pred_actions = self.actor_target(batch.next_states)
        target_q = batch.rewards + batch.done * self.critic_target([batch.next_states, pred_actions]) * self.gamma
        pred_q = self.critic([batch.states, batch.actions])
        # backward pass
        loss = self.mse(pred_q, target_q)
        self.optim_critic.zero_grad()
        loss.backward(retain_graph=True)
        for param in self.critic.parameters():
            param.grad.data.clamp_(-1, 1)
        self.optim_critic.step()
        return loss

    def train_actor(self, batch):        
        # forward pass
        pred_mu = self.actor(batch.states)
        pred_q = self.critic([batch.states, pred_mu])
        # backward pass
        loss = -pred_q.mean()
        self.optim_actor.zero_grad()
        loss.backward()
#         for param in self.actor.parameters():
#             param.grad.data.clamp_(-1, 1)
        self.optim_actor.step()
        return loss

    def prep_state(self, s):
        return Variable(torch.from_numpy(s).float().unsqueeze(0))


    def step(self, action):
        next_state, reward, done, _ = self.env.step(action.data.cpu().numpy()[0])
        next_state = self.prep_state(next_state)
        reward = FloatTensor([reward])
        return next_state, reward, done

    def warmup(self, num_steps):
        warmup_step = 0
        while warmup_step <= num_steps:
            done = False
            state = self.prep_state(self.env.reset())
            self.exploration.reset()
            while not done:
                warmup_step += 1
                action = self.exploration.select_action(state)
                next_state, reward, done = self.step(action)
                self.memory.add(state, action, reward, next_state, done)
                state = next_state

    def train(self, num_steps):
        train_step = 0

        while num_steps == None or train_step <= num_steps:
            self.overall_episode_number += 1
            done = False
            state = self.prep_state(self.env.reset())
            reward_sum = 0
            self.exploration.reset()

            while not done:
                self.overall_step += 1
                train_step += 1
                action = self.exploration.select_action(state)
                next_state, reward, done = self.step(action)
                self.memory.add(state, action, reward, next_state, done)
                state = next_state
                reward_sum += reward[0]
            self.reward_sums.append(reward_sum)
            self.running_reward = reward_sum if self.running_reward is None \
                                             else self.running_reward * 0.99 + reward_sum * 0.01

            for _ in range(self.num_trainings):
                self.losses.append(self.train_models())

            render_this_episode = self.render and (self.overall_episode_number % self.render_every == 0)
            evaluation_reward = self.run(render=render_this_episode)
            self.eval_reward_sums.append(evaluation_reward)

            if self.save_path is not None and (self.overall_episode_number % self.save_every == 0):
                self.save_models(self.save_path)
                self.save_results(self.save_path, self.losses, self.reward_sums, self.eval_reward_sums)

            msg = 'episode: {}  steps: {}  running train reward: {:.4f}  eval reward: {:.4f}'
            print(msg.format(self.overall_episode_number, self.overall_step, self.running_reward, evaluation_reward))

        if self.save_path is not None:
            self.save(self.save_path)
        return self.reward_sums, self.eval_reward_sums, self.losses

    def run(self, render=True):
        state = self.env.reset()
        done = False
        reward_sum = 0
        while not done:
            if render:
                self.env.render()
            action = self.exploration.select_action(self.prep_state(state),
                                        exploration=False)
            state, reward, done, _ = self.env.step(action.data.cpu().numpy()[0])
            reward_sum += reward
        return reward_sum

    def load_state(self, path):
        filename = os.path.join(path, 'ddpg_state.pkl')
        with open(filename, 'rb') as f:
            state = pickle.load(f)
            self.__dict__.update(state)

    def load_memory(self, path):
        self.memory.load(path)

    def load_optim_dicts(self, path):
        critic_filename = os.path.join(path, 'critic.optim')
        actor_filename = os.path.join(path, 'actor.optim')
        self.optim_critic.load_state_dict(torch.load(critic_filename, map_location=lambda storage, loc: storage))
        self.optim_actor.load_state_dict(torch.load(actor_filename, map_location=lambda storage, loc: storage))

    def save(self, path):
        self.save_models(path)
        self.save_results(path, self.losses, self.reward_sums)
        self.save_memory(path)
        self.save_optim_dicts(path)
        self.save_state(path)

    def save_optim_dicts(self, path):
        critic_filename = os.path.join(path, 'critic.optim')
        actor_filename = os.path.join(path, 'actor.optim')
        torch.save(self.optim_critic.state_dict(), critic_filename)
        torch.save(self.optim_actor.state_dict(), actor_filename)

    def save_state(self, path):
        params = ['overall_step', 'overall_episode_number', 'running_reward', 'reward_sums', 'losses']
        state = dict([(k, v) for k, v in self.__dict__.items() if k in params])
        filename = os.path.join(path, 'ddpg_state.pkl')
        with open(filename, 'wb') as f:
            pickle.dump(state, f)

    def save_models(self, path):
        self.actor.save(path)
        self.critic.save(path)

    def save_results(self, path, losses, train_rewards, eval_rewards):
        losses = np.array([l for l in losses if l[0] is not None])
        train_rewards, eval_rewards = np.array(train_rewards), np.array(eval_rewards)
        np.savetxt(os.path.join(path, 'losses.csv'), losses, delimiter=',', header='critic,actor', comments='')
        np.savetxt(os.path.join(path, 'train_rewards.csv'), train_rewards, delimiter=',')
        np.savetxt(os.path.join(path, 'eval_rewards.csv'), eval_rewards, delimiter=',')

    def save_memory(self, path):
        self.memory.save(path)<|MERGE_RESOLUTION|>--- conflicted
+++ resolved
@@ -19,12 +19,7 @@
     def __init__(self, env, actor_model, critic_model, memory=10000, batch_size=64, gamma=0.99, 
                  tau=0.001, actor_lr=1e-4, critic_lr=1e-3, critic_decay=1e-2, ou_theta=0.15,
                  ou_sigma=0.2, render=None, evaluate=None, save_path=None, save_every=10,
-<<<<<<< HEAD
-                 render_every=10, num_trainings=100):
-=======
-                 render_every=10, train_per_step=True, exploration_type='action',
-                 param_noise_bs=32):
->>>>>>> e5ae281e
+                 render_every=10, num_trainings=100, exploration_type='action', param_noise_bs=32):
         self.env = env
         self.actor = actor_model
         self.actor_target = actor_model.clone()
