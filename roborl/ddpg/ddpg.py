import os
import pickle

import numpy as np
import torch
import torch.optim as optim
from torch.autograd import Variable
from tensorboardX import SummaryWriter


from roborl.util.memory import ReplayMemory
from roborl.util.exploration import ActionNoiseExploration, ParamNoiseExploration


use_cuda = torch.cuda.is_available()
FloatTensor = torch.cuda.FloatTensor if use_cuda else torch.FloatTensor
Tensor = FloatTensor
writer = SummaryWriter()

class DDPG:
    def __init__(self, env, actor_model, critic_model, memory=10000, batch_size=64, gamma=0.99, 
                 tau=0.001, actor_lr=1e-4, critic_lr=1e-3, critic_decay=1e-2, ou_theta=0.15,
                 ou_sigma=0.2, render=None, evaluate=None, save_path=None, save_every=10,
                 render_every=10, num_trainings=100, exploration_type='action', param_noise_bs=32, 
                 train_every=1, evaluate_every=2000):
        self.env = env
        self.actor = actor_model
        self.actor_target = actor_model.clone()
        self.critic = critic_model
        self.critic_target = critic_model.clone()
        if use_cuda:
            for net in [self.actor, self.actor_target, self.critic, self.critic_target]:
                net.cuda()
        self.memory = ReplayMemory(memory)
        self.batch_size = batch_size
        self.gamma = gamma
        self.tau = tau
        if exploration_type == 'action':
            self.exploration = ActionNoiseExploration(self.actor, env, ou_theta, ou_sigma)
        else:
            self.exploration = ParamNoiseExploration(self.actor, param_noise_bs, self.memory)
        self.optim_critic = optim.Adam(self.critic.parameters(), lr=critic_lr,
                                       weight_decay=critic_decay)
        self.optim_actor = optim.Adam(self.actor.parameters(), lr=actor_lr)
        self.render = render
        self.render_every = render_every
        self.evaluate = evaluate
        self.save_path = save_path
        os.makedirs(self.save_path, exist_ok=True)
        self.save_every = save_every
        self.num_trainings = num_trainings
        # state
        self.overall_step = 0
        self.overall_episode_number = 0
        self.running_reward = None
        self.reward_sums = []
        self.eval_reward_sums = []
        self.losses = []
<<<<<<< HEAD
        self.num_train = 0

    def add_graphs(self, actor, critic):
        sample_state = self.prep_state(np.random.uniform(size=self.env.observation_space.shape))
        sample_action = self.prep_state(np.random.uniform(size=self.env.action_space.shape))
        critic_input = [sample_state, sample_action]
        writer.add_graph(self.actor, sample_state)
        writer.add_graph(self.critic, critic_input)
=======
        self.train_every = train_every
        self.evaluate_every = evaluate_every
>>>>>>> e293babd

    def update(self, target, source):
        zipped = zip(target.parameters(), source.parameters())
        for target_param, source_param in zipped:
            updated_param = target_param.data * (1 - self.tau) + \
                source_param.data * self.tau
            target_param.data.copy_(updated_param)

    def train_models(self):
        if len(self.memory) < self.batch_size:
            return None, None
        mini_batch = self.memory.sample_batch(self.batch_size)
        critic_loss = self.train_critic(mini_batch)
        actor_loss = self.train_actor(mini_batch)
        writer.add_scalar('critic_loss', critic_loss.data[0], self.num_train)
        writer.add_scalar('actor_loss', actor_loss.data[0], self.num_train)
        self.update(self.actor_target, self.actor)
        self.update(self.critic_target, self.critic)
        self.num_train += 1
        return critic_loss.data[0], actor_loss.data[0]

    def mse(self, inputs, targets):
        return torch.mean((inputs - targets)**2)

    def train_critic(self, batch):
        # forward pass
        pred_actions = self.actor_target(batch.next_states)
        target_q = batch.rewards + batch.done * self.critic_target([batch.next_states, pred_actions]) * self.gamma
        pred_q = self.critic([batch.states, batch.actions])
        # backward pass
        loss = self.mse(pred_q, target_q)
        self.optim_critic.zero_grad()
        loss.backward(retain_graph=True)
        for param in self.critic.parameters():
            param.grad.data.clamp_(-1, 1)
        self.optim_critic.step()
        return loss

    def train_actor(self, batch):        
        # forward pass
        pred_mu = self.actor(batch.states)
        pred_q = self.critic([batch.states, pred_mu])
        # backward pass
        loss = -pred_q.mean()
        self.optim_actor.zero_grad()
        loss.backward()
        self.optim_actor.step()
        return loss

    def prep_state(self, s):
        return Variable(torch.from_numpy(s).float().unsqueeze(0))


    def step(self, action):
        next_state, reward, done, _ = self.env.step(action.data.cpu().numpy()[0])
        next_state = self.prep_state(next_state)
        reward = FloatTensor([reward])
        return next_state, reward, done

    def warmup(self, num_steps):
        warmup_step = 0
        while warmup_step <= num_steps:
            done = False
            state = self.prep_state(self.env.reset())
            self.exploration.reset()
            while not done:
                warmup_step += 1
                action = self.exploration.select_action(state)
                next_state, reward, done = self.step(action)
                self.memory.add(state, action, reward, next_state, done)
                state = next_state

    def train(self, num_steps):
        simulation_step = 0 
        train_step = 0

        while num_steps == None or simulation_step <= num_steps:
            self.overall_episode_number += 1
            done = False
            state = self.prep_state(self.env.reset())
            reward_sum = 0
            self.exploration.reset()
            while not done:
                self.overall_step += 1
                simulation_step += 1
                action = self.exploration.select_action(state)
                next_state, reward, done = self.step(action)
                self.memory.add(state, action, reward, next_state, done)
                state = next_state
                reward_sum += reward[0]
<<<<<<< HEAD
                for _ in range(self.num_trainings):
                    self.losses.append(self.train_models())

=======
                if simulation_step % self.train_every == 0:
                    for _ in range(self.num_trainings):
                        train_step += 1
                        self.losses.append(self.train_models())
                if simulation_step % self.evaluate_every == 0:
                    render_this_episode = self.render and (self.overall_episode_number % self.render_every == 0) #TODO this is broken
                    evaluation_reward = self.run(render=render_this_episode)
                    self.eval_reward_sums.append(evaluation_reward)
                    msg = '---------- eval_episode: {}  steps: {}  eval reward: {:.4f}'
                    print(msg.format(int(simulation_step / self.evaluate_every), self.overall_step, evaluation_reward))
>>>>>>> e293babd
            self.reward_sums.append(reward_sum)
            self.running_reward = reward_sum if self.running_reward is None \
                                             else self.running_reward * 0.99 + reward_sum * 0.01

<<<<<<< HEAD
            render_this_episode = self.render and (self.overall_episode_number % self.render_every == 0)
            evaluation_reward = self.run(render=render_this_episode)
            self.eval_reward_sums.append(evaluation_reward)

            writer.add_scalar('eval_reward', evaluation_reward, self.overall_episode_number)
            writer.add_scalar('train_reward', reward_sum, self.overall_episode_number)

=======
>>>>>>> e293babd
            if self.save_path is not None and (self.overall_episode_number % self.save_every == 0):
                self.save_models(self.save_path)
                self.save_results(self.save_path, self.losses, self.reward_sums, self.eval_reward_sums)

            msg = 'episode: {}  steps: {}  running train reward: {:.4f}'
            print(msg.format(self.overall_episode_number, self.overall_step, self.running_reward))

        if self.save_path is not None:
            self.save(self.save_path)
        return self.reward_sums, self.eval_reward_sums, self.losses

    def run(self, render=True):
        state = self.env.reset()
        done = False
        reward_sum = 0
        while not done:
            if render:
                self.env.render()
            action = self.exploration.select_action(self.prep_state(state),
                                        exploration=False)
            state, reward, done, _ = self.env.step(action.data.cpu().numpy()[0])
            reward_sum += reward
        return reward_sum

    def load_state(self, path):
        filename = os.path.join(path, 'ddpg_state.pkl')
        with open(filename, 'rb') as f:
            state = pickle.load(f)
            self.__dict__.update(state)

    def load_memory(self, path):
        self.memory.load(path)

    def load_optim_dicts(self, path):
        critic_filename = os.path.join(path, 'critic.optim')
        actor_filename = os.path.join(path, 'actor.optim')
        self.optim_critic.load_state_dict(torch.load(critic_filename, map_location=lambda storage, loc: storage))
        self.optim_actor.load_state_dict(torch.load(actor_filename, map_location=lambda storage, loc: storage))

    def save(self, path):
        self.save_models(path)
        self.save_results(path, self.losses, self.reward_sums, self.eval_reward_sums)
        self.save_memory(path)
        self.save_optim_dicts(path)
        self.save_state(path)

    def save_optim_dicts(self, path):
        critic_filename = os.path.join(path, 'critic.optim')
        actor_filename = os.path.join(path, 'actor.optim')
        torch.save(self.optim_critic.state_dict(), critic_filename)
        torch.save(self.optim_actor.state_dict(), actor_filename)

    def save_state(self, path):
        params = ['overall_step', 'overall_episode_number', 'running_reward', 'reward_sums', 'losses']
        state = dict([(k, v) for k, v in self.__dict__.items() if k in params])
        filename = os.path.join(path, 'ddpg_state.pkl')
        with open(filename, 'wb') as f:
            pickle.dump(state, f)

    def save_models(self, path):
        self.actor.save(path)
        self.critic.save(path)

    def save_results(self, path, losses, train_rewards, eval_rewards):
        losses = np.array([l for l in losses if l[0] is not None])
        train_rewards, eval_rewards = np.array(train_rewards), np.array(eval_rewards)
        np.savetxt(os.path.join(path, 'losses.csv'), losses, delimiter=',', header='critic,actor', comments='')
        np.savetxt(os.path.join(path, 'train_rewards.csv'), train_rewards, delimiter=',')
        np.savetxt(os.path.join(path, 'eval_rewards.csv'), eval_rewards, delimiter=',')

    def save_memory(self, path):
        self.memory.save(path)<|MERGE_RESOLUTION|>--- conflicted
+++ resolved
@@ -20,9 +20,9 @@
 class DDPG:
     def __init__(self, env, actor_model, critic_model, memory=10000, batch_size=64, gamma=0.99, 
                  tau=0.001, actor_lr=1e-4, critic_lr=1e-3, critic_decay=1e-2, ou_theta=0.15,
-                 ou_sigma=0.2, render=None, evaluate=None, save_path=None, save_every=10,
-                 render_every=10, num_trainings=100, exploration_type='action', param_noise_bs=32, 
-                 train_every=1, evaluate_every=2000):
+                 ou_sigma=0.2, render=None, save_path=None, save_every=10, render_every=10,
+                 num_trainings=100, exploration_type='action', param_noise_bs=32, train_every=1,
+                 evaluate_every=2000):
         self.env = env
         self.actor = actor_model
         self.actor_target = actor_model.clone()
@@ -44,11 +44,12 @@
         self.optim_actor = optim.Adam(self.actor.parameters(), lr=actor_lr)
         self.render = render
         self.render_every = render_every
-        self.evaluate = evaluate
         self.save_path = save_path
         os.makedirs(self.save_path, exist_ok=True)
         self.save_every = save_every
         self.num_trainings = num_trainings
+        self.train_every = train_every
+        self.evaluate_every = evaluate_every
         # state
         self.overall_step = 0
         self.overall_episode_number = 0
@@ -56,8 +57,6 @@
         self.reward_sums = []
         self.eval_reward_sums = []
         self.losses = []
-<<<<<<< HEAD
-        self.num_train = 0
 
     def add_graphs(self, actor, critic):
         sample_state = self.prep_state(np.random.uniform(size=self.env.observation_space.shape))
@@ -65,10 +64,6 @@
         critic_input = [sample_state, sample_action]
         writer.add_graph(self.actor, sample_state)
         writer.add_graph(self.critic, critic_input)
-=======
-        self.train_every = train_every
-        self.evaluate_every = evaluate_every
->>>>>>> e293babd
 
     def update(self, target, source):
         zipped = zip(target.parameters(), source.parameters())
@@ -81,14 +76,11 @@
         if len(self.memory) < self.batch_size:
             return None, None
         mini_batch = self.memory.sample_batch(self.batch_size)
+        actor_loss = self.train_actor(mini_batch)
         critic_loss = self.train_critic(mini_batch)
-        actor_loss = self.train_actor(mini_batch)
-        writer.add_scalar('critic_loss', critic_loss.data[0], self.num_train)
-        writer.add_scalar('actor_loss', actor_loss.data[0], self.num_train)
         self.update(self.actor_target, self.actor)
         self.update(self.critic_target, self.critic)
-        self.num_train += 1
-        return critic_loss.data[0], actor_loss.data[0]
+        return actor_loss.data[0], critic_loss.data[0]
 
     def mse(self, inputs, targets):
         return torch.mean((inputs - targets)**2)
@@ -144,6 +136,7 @@
     def train(self, num_steps):
         simulation_step = 0 
         train_step = 0
+        num_evaluations = 0
 
         while num_steps == None or simulation_step <= num_steps:
             self.overall_episode_number += 1
@@ -159,39 +152,28 @@
                 self.memory.add(state, action, reward, next_state, done)
                 state = next_state
                 reward_sum += reward[0]
-<<<<<<< HEAD
-                for _ in range(self.num_trainings):
-                    self.losses.append(self.train_models())
-
-=======
                 if simulation_step % self.train_every == 0:
                     for _ in range(self.num_trainings):
                         train_step += 1
-                        self.losses.append(self.train_models())
+                        actor_loss, critic_loss = self.train_models()
+                        self.losses.append([actor_loss, critic_loss])
+                        writer.add_scalar('critic_loss', critic_loss, train_step)
+                        writer.add_scalar('actor_loss', actor_loss, train_step)
                 if simulation_step % self.evaluate_every == 0:
-                    render_this_episode = self.render and (self.overall_episode_number % self.render_every == 0) #TODO this is broken
-                    evaluation_reward = self.run(render=render_this_episode)
+                    render_this_episode = self.render and (num_evaluations % self.render_every == 0)
+                    evaluation_reward = self.actor.run(self.env, render=render_this_episode)
                     self.eval_reward_sums.append(evaluation_reward)
                     msg = '---------- eval_episode: {}  steps: {}  eval reward: {:.4f}'
-                    print(msg.format(int(simulation_step / self.evaluate_every), self.overall_step, evaluation_reward))
->>>>>>> e293babd
+                    print(msg.format(simulation_step // self.evaluate_every, self.overall_step, evaluation_reward))
+                    writer.add_scalar('eval_reward', evaluation_reward, self.overall_step)
+                    num_evaluations += 1
             self.reward_sums.append(reward_sum)
             self.running_reward = reward_sum if self.running_reward is None \
                                              else self.running_reward * 0.99 + reward_sum * 0.01
-
-<<<<<<< HEAD
-            render_this_episode = self.render and (self.overall_episode_number % self.render_every == 0)
-            evaluation_reward = self.run(render=render_this_episode)
-            self.eval_reward_sums.append(evaluation_reward)
-
-            writer.add_scalar('eval_reward', evaluation_reward, self.overall_episode_number)
-            writer.add_scalar('train_reward', reward_sum, self.overall_episode_number)
-
-=======
->>>>>>> e293babd
+            writer.add_scalar('train_reward', reward_sum, self.overall_step)
+
             if self.save_path is not None and (self.overall_episode_number % self.save_every == 0):
-                self.save_models(self.save_path)
-                self.save_results(self.save_path, self.losses, self.reward_sums, self.eval_reward_sums)
+                self.save(self.save_path)
 
             msg = 'episode: {}  steps: {}  running train reward: {:.4f}'
             print(msg.format(self.overall_episode_number, self.overall_step, self.running_reward))
