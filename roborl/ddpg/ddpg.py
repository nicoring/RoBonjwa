--- conflicted
+++ resolved
@@ -7,13 +7,9 @@
 from torch.autograd import Variable
 from tensorboardX import SummaryWriter
 
-<<<<<<< HEAD
-from .random_process import OrnsteinUhlenbeckProcess
-from .memory import ReplayMemory
-=======
-from memory import ReplayMemory
-from exploration import ActionNoisePolicy, ParamNoisePolicy
->>>>>>> 82efb5ed
+
+from roborl.util.memory import ReplayMemory
+from roborl.util.exploration import ActionNoise, ParamNoise
 
 
 use_cuda = torch.cuda.is_available()
@@ -25,11 +21,7 @@
     def __init__(self, env, actor_model, critic_model, memory=10000, batch_size=64, gamma=0.99, 
                  tau=0.001, actor_lr=1e-4, critic_lr=1e-3, critic_decay=1e-2, ou_theta=0.15,
                  ou_sigma=0.2, render=None, evaluate=None, save_path=None, save_every=10,
-<<<<<<< HEAD
-                 render_every=10, num_trainings=10):
-=======
                  render_every=10, num_trainings=100, exploration_type='action', param_noise_bs=32):
->>>>>>> 82efb5ed
         self.env = env
         self.actor = actor_model
         self.actor_target = actor_model.clone()
@@ -43,9 +35,9 @@
         self.gamma = gamma
         self.tau = tau
         if exploration_type == 'action':
-            self.exploration = ActionNoisePolicy(self.actor, env, ou_theta, ou_sigma)
+            self.exploration = ActionNoise(self.actor, env, ou_theta, ou_sigma)
         else:
-            self.exploration = ParamNoisePolicy(self.actor, param_noise_bs, self.memory)
+            self.exploration = ParamNoise(self.actor, param_noise_bs, self.memory)
         self.optim_critic = optim.Adam(self.critic.parameters(), lr=critic_lr,
                                        weight_decay=critic_decay)
         self.optim_actor = optim.Adam(self.actor.parameters(), lr=actor_lr)
