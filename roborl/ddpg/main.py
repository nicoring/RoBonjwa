import argparse
import signal
import os

import gym


from ddpg import DDPG
from models import Actor, Critic

def run(args):
    env = gym.make(args.env)
    n_states = env.observation_space.shape[0]
    n_actions = env.action_space.shape[0]
    if args.continue_training:
        actor = Actor.load(os.path.join(args.save_path, 'actor'))
        critic = Critic.load(os.path.join(args.save_path, 'critic'))
    else:
        actor = Actor(n_states, n_actions, args.actor_hidden, args.batchnorm, args.layernorm)
        critic = Critic(n_states, n_actions, args.critic_hidden, args.batchnorm)
    try:
        ddpg = DDPG(env, actor, critic, args.replay_memory, args.batch_size, args.gamma,
                    args.tau, args.lr_actor, args.lr_critic, args.decay_critic,
                    render=args.render, evaluate=args.evaluate, save_path=args.save_path,
<<<<<<< HEAD
                    save_every=args.save_every, num_trainings=args.num_trainings)
=======
                    save_every=args.save_every, train_per_step=args.train_per_step,
                    exploration_type=args.exploration_type)
>>>>>>> e5ae281e
        signal.signal(signal.SIGUSR1, lambda a, b: ddpg.save(args.save_path))
        if args.continue_training:
            ddpg.load_state(args.save_path)
            ddpg.load_memory(args.save_path)
            ddpg.load_optim_dicts(args.save_path)
        if args.warmup and not args.continue_training:
            ddpg.warmup(10*args.batch_size)
        rewards, losses = ddpg.train(args.steps)
    finally:
        env.close()

if __name__ == '__main__':
    parser = argparse.ArgumentParser(description='PyTorch DDPG implementation')
    parser.add_argument('--env', help='OpenAI Gym env name', default='RoboschoolAnt-v1')
    parser.add_argument('--critic_hidden', type=int, default=100)
    parser.add_argument('--actor_hidden', type=int, default=100)
    parser.add_argument('--batch_size', type=int, default=128)
    parser.add_argument('--steps', type=int, default=10000)
    parser.add_argument('--replay_memory', type=int, default=100000)
    parser.add_argument('--gamma', type=float, default=0.995)
    parser.add_argument('--tau', type=float, default=0.01)
    parser.add_argument('--lr_actor', type=float, default=1e-4)
    parser.add_argument('--lr_critic', type=float, default=1e-3)
    parser.add_argument('--decay_critic', type=float, default=1e-2)
    parser.add_argument('--render', default=False, dest='render', action='store_true')
    parser.add_argument('--warmup', default=False, dest='warmup', action='store_true')
    parser.add_argument('--evaluate', type=int, default=10)
    parser.add_argument('--save_path', default=None)
    parser.add_argument('--save_every', type=int, default=10)
<<<<<<< HEAD
    parser.add_argument('--num_trainings', type=int, default=50)
=======
    parser.add_argument('--exploration_type', choices=['action', 'param'], default='action')
    train_when_parser = parser.add_mutually_exclusive_group(required=False)
    train_when_parser.add_argument('--train_per_episode', dest='train_per_step', action='store_false')
    train_when_parser.add_argument('--train_per_step', dest='train_per_step', action='store_true')
    parser.set_defaults(train_per_step=True)
>>>>>>> e5ae281e
    parser.add_argument('--batchnorm', default=False, dest='batchnorm', action='store_true')
    parser.add_argument('--continue', default=False, dest='continue_training', action='store_true')
    parser.add_argument('--layernorm', default=False, dest='layernorm', action='store_true')
    args = parser.parse_args()
    run(args)<|MERGE_RESOLUTION|>--- conflicted
+++ resolved
@@ -3,7 +3,6 @@
 import os
 
 import gym
-
 
 from ddpg import DDPG
 from models import Actor, Critic
@@ -22,12 +21,8 @@
         ddpg = DDPG(env, actor, critic, args.replay_memory, args.batch_size, args.gamma,
                     args.tau, args.lr_actor, args.lr_critic, args.decay_critic,
                     render=args.render, evaluate=args.evaluate, save_path=args.save_path,
-<<<<<<< HEAD
-                    save_every=args.save_every, num_trainings=args.num_trainings)
-=======
-                    save_every=args.save_every, train_per_step=args.train_per_step,
+                    save_every=args.save_every, num_trainings=args.num_trainings,
                     exploration_type=args.exploration_type)
->>>>>>> e5ae281e
         signal.signal(signal.SIGUSR1, lambda a, b: ddpg.save(args.save_path))
         if args.continue_training:
             ddpg.load_state(args.save_path)
@@ -57,15 +52,8 @@
     parser.add_argument('--evaluate', type=int, default=10)
     parser.add_argument('--save_path', default=None)
     parser.add_argument('--save_every', type=int, default=10)
-<<<<<<< HEAD
     parser.add_argument('--num_trainings', type=int, default=50)
-=======
     parser.add_argument('--exploration_type', choices=['action', 'param'], default='action')
-    train_when_parser = parser.add_mutually_exclusive_group(required=False)
-    train_when_parser.add_argument('--train_per_episode', dest='train_per_step', action='store_false')
-    train_when_parser.add_argument('--train_per_step', dest='train_per_step', action='store_true')
-    parser.set_defaults(train_per_step=True)
->>>>>>> e5ae281e
     parser.add_argument('--batchnorm', default=False, dest='batchnorm', action='store_true')
     parser.add_argument('--continue', default=False, dest='continue_training', action='store_true')
     parser.add_argument('--layernorm', default=False, dest='layernorm', action='store_true')
